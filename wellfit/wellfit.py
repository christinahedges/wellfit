

'''
What do we want?

fitter = wf.fitter('mcmc')
model = wf.model('batman')
model.add_star()
model.add_planet()
model.time(...)

model.guess_for_me(data)
model.random()
model.flux
#Plot some sort of orbit diagram/image like in starry
model.skematic


fit = fitter(model, data)
fit.corner
fit.best_params
fit.initial_params
fit.plot
fit.results
fit.to_pandas()

#PUBLISH READY TABLE:
fit.to_latex()

'''

import logging
logging.basicConfig(format='%(message)s')
log = logging.getLogger('WELLFIT')

<<<<<<< HEAD
=======

>>>>>>> 0ea3e1bc
# We should have a better dependency than CT for this.
# This is just to get the NExSci data table.
import characterizethis as ct
df = ct.get_data()

from .planet import Planet
from .star import Star
from .model import Model<|MERGE_RESOLUTION|>--- conflicted
+++ resolved
@@ -33,10 +33,6 @@
 logging.basicConfig(format='%(message)s')
 log = logging.getLogger('WELLFIT')
 
-<<<<<<< HEAD
-=======
-
->>>>>>> 0ea3e1bc
 # We should have a better dependency than CT for this.
 # This is just to get the NExSci data table.
 import characterizethis as ct
